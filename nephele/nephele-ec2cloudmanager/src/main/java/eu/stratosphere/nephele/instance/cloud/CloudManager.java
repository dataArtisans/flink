--- conflicted
+++ resolved
@@ -99,13 +99,8 @@
 	/** Timelimit to full next hour when instance is kicked. */
 	private static final long TIMETHRESHOLD = 2 * 60 * 1000; // 2 mins in ms.
 
-<<<<<<< HEAD
-	/** TMs that send HeartBeats but do not belong to any job will be blacklisted */
-	private final HashSet<InstanceConnectionInfo> blackListedTms = new HashSet<InstanceConnectionInfo>();
-=======
 	/** TMs that send HeartBeats but do not belong to any job are kept in this set. */
 	private final HashSet<InstanceConnectionInfo> orphanedTMs = new HashSet<InstanceConnectionInfo>();
->>>>>>> 67044d06
 
 	/** The array of all available instance types in the cloud. */
 	private final InstanceType[] availableInstanceTypes;
@@ -331,13 +326,8 @@
 			HardwareDescription hardwareDescription) {
 
 		// Check if this TM is blacklisted
-<<<<<<< HEAD
-		if (this.blackListedTms.contains(instanceConnectionInfo)) {
-			LOG.debug("Received HeartBeat from blacklisted TM " + instanceConnectionInfo);
-=======
 		if (this.orphanedTMs.contains(instanceConnectionInfo)) {
 			LOG.debug("Received HeartBeat from orphaned TM " + instanceConnectionInfo);
->>>>>>> 67044d06
 			return;
 		}
 
@@ -385,13 +375,8 @@
 		}
 
 		// This TM seems to be unknown to the JobManager.. blacklist
-<<<<<<< HEAD
-		LOG.info("Received HeartBeat from unknown TM. Blacklisting. Address is: " + instanceConnectionInfo);
-		this.blackListedTms.add(instanceConnectionInfo);
-=======
 		LOG.info("Received HeartBeat from unknown TM. Put into orphaned TM set. Address is: " + instanceConnectionInfo);
 		this.orphanedTMs.add(instanceConnectionInfo);
->>>>>>> 67044d06
 
 	}
 
